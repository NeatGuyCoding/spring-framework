--- conflicted
+++ resolved
@@ -112,13 +112,8 @@
 	@Nullable
 	private transient PointcutExpression pointcutExpression;
 
-<<<<<<< HEAD
-=======
 	private transient boolean pointcutParsingFailed = false;
 
-	private transient Map<Method, ShadowMatch> shadowMatchCache = new ConcurrentHashMap<>(32);
-
->>>>>>> 617833be
 
 	/**
 	 * Create a new default AspectJExpressionPointcut.

--- conflicted
+++ resolved
@@ -50,14 +50,9 @@
 	 */
 	public static boolean isPreFlightRequest(ServerHttpRequest request) {
 		HttpHeaders headers = request.getHeaders();
-<<<<<<< HEAD
-		return (request.getMethod() == HttpMethod.OPTIONS
-				&& headers.containsHeader(HttpHeaders.ORIGIN)
-				&& headers.containsHeader(HttpHeaders.ACCESS_CONTROL_REQUEST_METHOD));
-=======
-		return (request.getMethod() == HttpMethod.OPTIONS && headers.containsKey(HttpHeaders.ORIGIN) &&
-				headers.containsKey(HttpHeaders.ACCESS_CONTROL_REQUEST_METHOD));
->>>>>>> 208d52d8
+		return (request.getMethod() == HttpMethod.OPTIONS &&
+				headers.containsHeader(HttpHeaders.ORIGIN) &&
+				headers.containsHeader(HttpHeaders.ACCESS_CONTROL_REQUEST_METHOD));
 	}
 
 	/**

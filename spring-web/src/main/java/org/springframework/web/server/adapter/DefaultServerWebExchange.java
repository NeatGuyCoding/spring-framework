--- conflicted
+++ resolved
@@ -247,20 +247,6 @@
 
 	@Override
 	public Mono<Void> cleanupMultipart() {
-<<<<<<< HEAD
-		if (this.multipartRead) {
-			return getMultipartData()
-					.onErrorComplete() // ignore errors reading multipart data
-					.flatMapIterable(Map::values)
-					.flatMapIterable(Function.identity())
-					.flatMap(part -> part.delete()
-									.onErrorComplete())
-					.then();
-		}
-		else {
-			return Mono.empty();
-		}
-=======
 		return Mono.defer(() -> {
 			if (this.multipartRead) {
 				return getMultipartData()
@@ -275,7 +261,6 @@
 				return Mono.empty();
 			}
 		});
->>>>>>> dc26d3b0
 	}
 
 	@Override

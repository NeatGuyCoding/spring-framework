--- conflicted
+++ resolved
@@ -466,13 +466,10 @@
 			else if (jsonbPresent) {
 				this.messageConverters.add(new JsonbHttpMessageConverter());
 			}
-<<<<<<< HEAD
 			else if (kotlinSerializationJsonPresent) {
 				this.messageConverters.add(new KotlinSerializationJsonHttpMessageConverter());
 			}
-=======
-
->>>>>>> 2099e046
+
 			if (jackson2SmilePresent) {
 				this.messageConverters.add(new MappingJackson2SmileHttpMessageConverter());
 			}

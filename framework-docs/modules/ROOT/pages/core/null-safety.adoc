--- conflicted
+++ resolved
@@ -29,7 +29,6 @@
 [[null-safety-applications]]
 == Leveraging JSpecify annotations in Spring applications
 
-<<<<<<< HEAD
 Developing applications with IDEs that support nullness annotations will provide warnings in Java and errors in Kotlin
 when the nullability contracts are not honored, allowing Spring application developers to refine their null handling to
 prevent a `NullPointerException` from being thrown at runtime.
@@ -39,10 +38,6 @@
 
 [[null-safety-guidelines]]
 == Guidelines
-=======
-[[use-cases]]
-== Use cases
->>>>>>> 25b4e29f
 
 The purpose of this section is to share some proposed guidelines for explicitly specifying the nullability of
 Spring-related libraries or applications.
@@ -52,7 +47,6 @@
 
 ==== Defaults to non-null
 
-<<<<<<< HEAD
 A key point to understand is that the nullness of types is unknown by default in Java and that non-null type
 usage is by far more frequent than nullable usage. In order to keep codebases readable, we typically want to define
 by default that type usage is non-null unless marked as nullable for a specific scope. This is exactly the purpose of
@@ -66,10 +60,6 @@
 
 import org.jspecify.annotations.NullMarked;
 ----
-=======
-[[jsr-305-meta-annotations]]
-== JSR-305 meta-annotations
->>>>>>> 25b4e29f
 
 ==== Explicit nullability
 
@@ -142,7 +132,6 @@
 
 - `Cache.@Nullable ValueWrapper`
 - `jakarta.validation.@Nullable Validator`
-
 
 [[null-safety-guidelines-nullaway]]
 === NullAway

--- conflicted
+++ resolved
@@ -144,12 +144,11 @@
 	 * Convert the given request Object to serialized form, possibly using a
 	 * {@link org.springframework.messaging.converter.MessageConverter},
 	 * wrap it as a message with the given headers, apply the given post-processor
-<<<<<<< HEAD
 	 * and send the resulting {@link Message} to the specified destination, receive
 	 * the reply and convert its body of the given target class.
 	 * @param request payload for the request message to send
 	 * @param targetClass the target type to convert the payload of the reply to
-	 * @param requestPostProcessor post process to apply to the request message
+	 * @param requestPostProcessor post-process to apply to the request message
 	 * @return the payload of the reply message, possibly {@code null} if the message
 	 * could not be received, for example due to a timeout
 	 * @since 7.0
@@ -162,8 +161,6 @@
 	 * Convert the given request Object to serialized form, possibly using a
 	 * {@link org.springframework.messaging.converter.MessageConverter},
 	 * wrap it as a message with the given headers, apply the given post-processor
-=======
->>>>>>> 65e5c142
 	 * and send the resulting {@link Message} to the specified destination, receive
 	 * the reply and convert its body of the given target class.
 	 * @param destination the target destination

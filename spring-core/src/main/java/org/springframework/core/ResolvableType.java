--- conflicted
+++ resolved
@@ -941,19 +941,7 @@
 		return NONE;
 	}
 
-<<<<<<< HEAD
-	private @Nullable Type resolveBounds(Type[] bounds) {
-		if (bounds.length == 0 || bounds[0] == Object.class) {
-			return null;
-		}
-		return bounds[0];
-	}
-
 	private @Nullable ResolvableType resolveVariable(TypeVariable<?> variable) {
-=======
-	@Nullable
-	private ResolvableType resolveVariable(TypeVariable<?> variable) {
->>>>>>> ed994dcd
 		if (this.type instanceof TypeVariable) {
 			return resolveType().resolveVariable(variable);
 		}
@@ -1463,8 +1451,7 @@
 		return forType(resolveBounds(typeVariable.getBounds()));
 	}
 
-	@Nullable
-	private static Type resolveBounds(Type[] bounds) {
+	private static @Nullable Type resolveBounds(Type[] bounds) {
 		if (bounds.length == 0 || bounds[0] == Object.class) {
 			return null;
 		}
